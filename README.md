--- conflicted
+++ resolved
@@ -38,15 +38,12 @@
 ```bash
 root@xxxx:/code# cargo make
 ```
-<<<<<<< HEAD
-(Note that the shell prompt is `root@xxxx:/code`, where the `xxxx` is a hex
-string associated with the docker container, because the command is
-being entered into the bash shell running inside the container.)
-=======
+
 (Here the shell prompt is `root@xxxx:/code`, where the `xxxx` is a hex
 string associated with the docker container, because the command is
-being entered into the shell running inside the container.)
->>>>>>> c81e47e6
+being entered into the shell running inside the container.  Below we
+just use `#` to indicate that commands are being run inside the
+container.)
 
 This should install any required dependencies and build all packages. By default SGX code is
 built in simulation mode. To change this, do `export SGX_MODE=HW` (currently untested) before
@@ -60,7 +57,7 @@
 
 To obtain the enclave hash, there is a utility that you can run:
 ```bash
-root@xxxx:/code# python scripts/parse_enclave.py target/enclave/token.signed.so
+# python scripts/parse_enclave.py target/enclave/token.signed.so
 ```
 
 This utility will output a lot of enclave metadata, the important part is:
@@ -91,12 +88,12 @@
 The consensus node should have been built by the `cargo make` command above.  To build it
 separately, use
 ```bash
-root@xxxx:/code# (cd consensus; cargo build)
+# (cd consensus; cargo build)
 ```
 
 To run the consensus node, use
 ```bash
-root@xxxx:/code# target/debug/ekiden-consensus -x
+# target/debug/ekiden-consensus -x
 ```
 
 The `-x` flag tells the consensus node to not depend on Tendermint.
@@ -119,7 +116,7 @@
 
 To get a list of built contract enclaves:
 ```bash
-root@xxxx:/code# ls ./target/enclave/*.signed.so
+# ls ./target/enclave/*.signed.so
 ```
 
 ### Key manager
@@ -128,14 +125,14 @@
 by default. Run it as you would run any other compute node, but specifying the key manager
 contract and changing the port:
 ```bash
-root@xxxx:/code# scripts/run_contract.sh ekiden-key-manager -p 9003 --disable-key-manager --consensus-host disabled
+# scripts/run_contract.sh ekiden-key-manager -p 9003 --disable-key-manager --consensus-host disabled
 ```
 
 ### Contract client
 
 To run the token contract client:
 ```bash
-root@xxxx:/code# scripts/run_contract.sh --client token
+# scripts/run_contract.sh --client token
 ```
 
 ## Developing
@@ -143,7 +140,7 @@
 We welcome anyone to fork and submit a pull request! Please make sure to run `rustfmt` before submitting.
 
 ```bash
-root@xxxx:/code# cargo make format
+# cargo make format
 ```
 
 ## Packages
